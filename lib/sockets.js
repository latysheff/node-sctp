--- conflicted
+++ resolved
@@ -48,15 +48,11 @@
 
     this.bytesWritten += chunk.length
 
-<<<<<<< HEAD
     this.socket.bufferedCustomWrite(chunk, options, () => {
       if (!this.destroyed && callback) {
         callback()
       }
     })
-=======
-    this.socket.sendToAssociation(chunk, options, callback)
->>>>>>> 52415f92
   }
 }
 
@@ -127,15 +123,11 @@
 
     this.bytesWritten += chunk.length
 
-<<<<<<< HEAD
     this.bufferedCustomWrite(chunk, options, () => {
       if (!this.destroyed && callback) {
         callback()
       }
     })
-=======
-    this.sendToAssociation(chunk, options, callback)
->>>>>>> 52415f92
   }
 
   sendToAssociation (chunk, options, callback) {
